--- conflicted
+++ resolved
@@ -9,10 +9,7 @@
 # from .module import Module
 from torch.nn import Parameter
 from torch.nn.init import xavier_normal
-<<<<<<< HEAD
-=======
-
->>>>>>> 38a64f0a
+
 
 class Offset(nn.Module):
     def __init__(self, offset=1):
@@ -313,11 +310,7 @@
     def initialize(self, init_noise=1e-3):
         # randomly pick centers within the spatial map
         self.grid.data.uniform_(-.05, .05)
-<<<<<<< HEAD
-        self.features.data.normal_(0, init_noise)
-=======
         self.features.data.fill_(1 / self.in_shape[0])
->>>>>>> 38a64f0a
         xavier_normal(self.filter.weight.data)
 
         if self.bias is not None:
